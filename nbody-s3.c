/**
 * Runs a simulation of the n-body problem in 3D.
 * 
 * To compile the program:
 *   gcc-13 -Wall -O3 -march=native nbody-s3.c matrix.c util.c -o nbody-s3 -lm
 * 
 * To run the program:
 *   ./nbody-s3 time-step total-time outputs-per-body input.npy output.npy
 * where:
 *   - time-step is the amount of time between steps (Δt, in seconds)
 *   - total-time is the total amount of time to simulate (in seconds)
 *   - outputs-per-body is the number of positions to output per body
 *   - input.npy is the file describing the initial state of the system (below)
 *   - output.npy is the output of the program (see below)
 * 
 * input.npy has a n-by-7 matrix with one row per body and the columns:
 *   - mass (in kg)
 *   - initial x, y, z position (in m)
 *   - initial x, y, z velocity (in m/s)
 * 
 * output.npy is generated and has a (outputs-per-body)-by-(3n) matrix with each
 * row containing the x, y, and z positions of each of the n bodies after a
 * given timestep.
 * 
 * See the PDF for implementation details and other requirements.
 * 
 * AUTHORS: Yousuf Kanan and Derek ALmon
 */

#include <stdbool.h>
#include <stdlib.h>
#include <string.h>
#include <stdio.h>
#include <time.h>
#include <math.h>
#include "matrix.h"
#include "util.h"

typedef struct {
     double position[3];
     double velocity[3];
     double force[3];
     double mass;
} body;

// Gravitational Constant in N m^2 / kg^2 or m^3 / kg / s^2
#define G 6.6743015e-11

// Softening factor to reduce divide-by-near-zero effects
#define SOFTENING 1e-9

void calculate_force(body* body1, body* body2) {
    double dx = body2->position[0] - body1->position[0];
    double dy = body2->position[1] - body1->position[1];
    double dz = body2->position[2] - body1->position[2];
    double dist_sq = dx*dx + dy*dy + dz*dz + SOFTENING;
    double dist = sqrt(dist_sq);
    double force_mag = G * body1->mass * body2->mass / dist_sq;

    double fx = force_mag * dx / dist;
    double fy = force_mag * dy / dist;
    double fz = force_mag * dz / dist;

    body1->force[0] += fx;
    body1->force[1] += fy;
    body1->force[2] += fz;
    body2->force[0] -= fx;
    body2->force[1] -= fy;
    body2->force[2] -= fz;
}

void updateForces(body* bodies, size_t n) {
    for (size_t i = 0; i < n; i++) {
        bodies[i].force[0] = bodies[i].force[1] = bodies[i].force[2] = 0.0;
    }

    for (size_t i = 0; i < n - 1; i++) {
        for (size_t j = i + 1; j < n; j++) {
            calculate_force(&bodies[i], &bodies[j]);
        }
    }
}

int main(int argc, const char *argv[])
{
    // parse arguments
    if (argc != 6 && argc != 7)
    {
        fprintf(stderr, "usage: %s time-step total-time outputs-per-body input.npy output.npy [num-threads]\n", argv[0]);
        return 1;
    }
    double time_step = atof(argv[1]), total_time = atof(argv[2]);
    if (time_step <= 0 || total_time <= 0 || time_step > total_time)
    {
        fprintf(stderr, "time-step and total-time must be positive with total-time > time-step\n");
        return 1;
    }
    size_t num_outputs = atoi(argv[3]);
    if (num_outputs <= 0)
    {
        fprintf(stderr, "outputs-per-body must be positive\n");
        return 1;
    }
    Matrix *input = matrix_from_npy_path(argv[4]);
    if (input == NULL)
    {
        perror("error reading input");
        return 1;
    }
    if (input->cols != 7)
    {
        fprintf(stderr, "input.npy must have 7 columns\n");
        return 1;
    }
    size_t n = input->rows;
    if (n == 0)
    {
        fprintf(stderr, "input.npy must have at least 1 row\n");
        return 1;
    }
    size_t num_steps = (size_t)(total_time / time_step + 0.5);
    if (num_steps < num_outputs)
    {
        num_outputs = 1;
    }
    size_t output_steps = num_steps / num_outputs;
    num_outputs = (num_steps + output_steps - 1) / output_steps;

    // variables available now:
    //   time_step    number of seconds between each time point
    //   total_time   total number of seconds in the simulation
    //   num_steps    number of time steps to simulate (more useful than total_time)
    //   num_outputs  number of times the position will be output for all bodies
    //   output_steps number of steps between each output of the position
    //   input        n-by-7 Matrix of input data
    //   n            number of bodies to simulate

    
    

    
    

    // start the clock
    struct timespec start, end;
    clock_gettime(CLOCK_MONOTONIC, &start);

    
    Matrix *output = matrix_create_raw(num_outputs, 3 * n);

    body* bodies = (body*)malloc(sizeof(body) * n);
        if (bodies == NULL) {
    fprintf(stderr, "Failed to allocate memory for bodies.\n");
    return 1; // Exit if memory allocation fails
}

    for (size_t i = 0; i < n; i++) {
        bodies[i].position[0] = input->data[i * 7 + 1];
        bodies[i].position[1] = input->data[i * 7 + 2];
        bodies[i].position[2] = input->data[i * 7 + 3];
        bodies[i].velocity[0] = input->data[i * 7 + 4];
        bodies[i].velocity[1] = input->data[i * 7 + 5];
        bodies[i].velocity[2] = input->data[i * 7 + 6];
        bodies[i].mass = input->data[i * 7 + 0];
    }

    

    // make row 0 the iniitial position
    for (size_t i = 0; i < n; i++)
    {
        output->data[i * 3] = input->data[i * 7 + 1];
        output->data[i * 3 + 1] = input->data[i * 7 + 2];
        output->data[i * 3 + 2] = input->data[i * 7 + 3];
        
    }
    


size_t outputRow = 1;
for (size_t step = 1; step < num_steps; step++) {
<<<<<<< HEAD
=======

>>>>>>> 956b93fd
    // Force update based on new positions
    updateForces(bodies, n);

    // Final velocity update using the newly calculated forces (accelerations)
    for (size_t i = 0; i < n; i++) {
        for (size_t d = 0; d < 3; d++) {
            double newAcceleration = bodies[i].force[d] / bodies[i].mass;
            bodies[i].velocity[d] +=  newAcceleration * time_step;
        }
    }
<<<<<<< HEAD

    for (size_t i = 0; i < n; i++) {
=======
    
        for (size_t i = 0; i < n; i++) {
>>>>>>> 956b93fd
        for (size_t d = 0; d < 3; d++) {
            // Update position based on velocity
            bodies[i].position[d] += bodies[i].velocity[d] * time_step;    
            }
    }
<<<<<<< HEAD

=======
 
>>>>>>> 956b93fd
    // Save positions to the output matrix at specified intervals
    if (step % output_steps == 0 || step == num_steps - 1) {
        for (size_t i = 0; i < n; i++) {
            size_t baseIndex = (outputRow * 3 * n) + (i * 3);
            output->data[baseIndex + 0] = bodies[i].position[0];
            output->data[baseIndex + 1] = bodies[i].position[1];
            output->data[baseIndex + 2] = bodies[i].position[2];
        }
        outputRow++; // Move to the next row only after filling the current row.
    }
}


        

    // get the end and computation time
    clock_gettime(CLOCK_MONOTONIC, &end);
    double time = get_time_diff(&start, &end);
    printf("%f secs\n", time);

    // save results
    matrix_to_npy_path(argv[5], output);

    // cleanup
    matrix_free(input);
    matrix_free(output);
    free(bodies);

    return 0;
}
<|MERGE_RESOLUTION|>--- conflicted
+++ resolved
@@ -81,6 +81,10 @@
     }
 }
 
+
+
+
+
 int main(int argc, const char *argv[])
 {
     // parse arguments
@@ -179,10 +183,7 @@
 
 size_t outputRow = 1;
 for (size_t step = 1; step < num_steps; step++) {
-<<<<<<< HEAD
-=======
-
->>>>>>> 956b93fd
+
     // Force update based on new positions
     updateForces(bodies, n);
 
@@ -193,23 +194,14 @@
             bodies[i].velocity[d] +=  newAcceleration * time_step;
         }
     }
-<<<<<<< HEAD
-
-    for (size_t i = 0; i < n; i++) {
-=======
     
         for (size_t i = 0; i < n; i++) {
->>>>>>> 956b93fd
         for (size_t d = 0; d < 3; d++) {
             // Update position based on velocity
             bodies[i].position[d] += bodies[i].velocity[d] * time_step;    
             }
     }
-<<<<<<< HEAD
-
-=======
  
->>>>>>> 956b93fd
     // Save positions to the output matrix at specified intervals
     if (step % output_steps == 0 || step == num_steps - 1) {
         for (size_t i = 0; i < n; i++) {

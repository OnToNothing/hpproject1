--- conflicted
+++ resolved
@@ -42,14 +42,6 @@
 // Softening factor to reduce divide-by-near-zero effects
 #define SOFTENING 1e-9
 
-<<<<<<< HEAD
-// calulate the force between two bodies
-void forceCalulation(double* f, const double* m1, const double* m2) {
-    double dx = m2[0] - m1[0], dy = m2[1] - m1[1], dz = m2[2] - m1[2];
-    double r2 = dx*dx + dy*dy + dz*dz + SOFTENING;
-    double r = sqrt(r2);
-    double mag = G * m1[3] * m2[3] / r2 / r;
-=======
 
 // gravitational force between two bodies 
 void forceCalulation(double* f, const double* m1, const double* m2) {
@@ -59,7 +51,6 @@
     double r2 = dx*dx + dy*dy + dz*dz + SOFTENING;
     double r = sqrt(r2);
     double mag = G * m1[0] * m2[0] / r2 / r; // m1[0] and m2[0] are the masses
->>>>>>> 5a6d0a58
     f[0] = mag * dx / r;
     f[1] = mag * dy / r;
     f[2] = mag * dz / r;
@@ -67,9 +58,6 @@
 
 double totalForce[3] = {0.0, 0.0, 0.0}; // Total force on the body
 
-<<<<<<< HEAD
-// ci
-=======
 // superposition principle
 
 void superpositionPrinciple(double* forces, const Matrix* input, size_t number_of_bodies) {
@@ -131,7 +119,6 @@
     return vz_future;
 }
 
->>>>>>> 5a6d0a58
 
 
 
